from binascii import hexlify, unhexlify
from datetime import datetime
from itertools import zip_longest
from operator import attrgetter
import argparse
import functools
import hashlib
import inspect
import io
import os
import shlex
import signal
import stat
import sys
import textwrap
import traceback

from . import __version__
from .helpers import Error, location_validator, archivename_validator, format_time, format_file_size, \
    parse_pattern, PathPrefixPattern, to_localtime, timestamp, \
    get_cache_dir, prune_within, prune_split, \
    Manifest, remove_surrogates, update_excludes, format_archive, check_extension_modules, Statistics, \
    dir_is_tagged, ChunkerParams, CompressionSpec, is_slow_msgpack, yes, sysinfo, \
    EXIT_SUCCESS, EXIT_WARNING, EXIT_ERROR, log_multi, PatternMatcher, ItemFormatter
from .logger import create_logger, setup_logging
logger = create_logger()
from .compress import Compressor, COMPR_BUFFER
from .upgrader import AtticRepositoryUpgrader, BorgRepositoryUpgrader
from .repository import Repository
from .cache import Cache
from .key import key_creator, RepoKey, PassphraseKey
from .archive import Archive, ArchiveChecker, CHUNKER_PARAMS
from .remote import RepositoryServer, RemoteRepository, cache_if_remote

has_lchflags = hasattr(os, 'lchflags')

# default umask, overriden by --umask, defaults to read/write only for owner
UMASK_DEFAULT = 0o077

DASHES = '-' * 78


class ToggleAction(argparse.Action):
    """argparse action to handle "toggle" flags easily

    toggle flags are in the form of ``--foo``, ``--no-foo``.

    the ``--no-foo`` argument still needs to be passed to the
    ``add_argument()`` call, but it simplifies the ``--no``
    detection.
    """
    def __call__(self, parser, ns, values, option):
        """set the given flag to true unless ``--no`` is passed"""
        setattr(ns, self.dest, not option.startswith('--no-'))


class Archiver:

    def __init__(self, lock_wait=None):
        self.exit_code = EXIT_SUCCESS
        self.lock_wait = lock_wait

    def open_repository(self, args, create=False, exclusive=False, lock=True):
        location = args.location  # note: 'location' must be always present in args
        if location.proto == 'ssh':
            repository = RemoteRepository(location, create=create, lock_wait=self.lock_wait, lock=lock, args=args)
        else:
            repository = Repository(location.path, create=create, exclusive=exclusive, lock_wait=self.lock_wait, lock=lock)
        return repository

    def print_error(self, msg, *args):
        msg = args and msg % args or msg
        self.exit_code = EXIT_ERROR
        logger.error(msg)

    def print_warning(self, msg, *args):
        msg = args and msg % args or msg
        self.exit_code = EXIT_WARNING  # we do not terminate here, so it is a warning
        logger.warning(msg)

    def print_file_status(self, status, path):
        if self.output_list and (self.output_filter is None or status in self.output_filter):
            logger.info("%1s %s", status, remove_surrogates(path))

    @staticmethod
    def compare_chunk_contents(chunks1, chunks2):
        """Compare two chunk iterators (like returned by :meth:`.DownloadPipeline.fetch_many`)"""
        end = object()
        alen = ai = 0
        blen = bi = 0
        while True:
            if not alen - ai:
                a = next(chunks1, end)
                if a is end:
                    return not blen - bi and next(chunks2, end) is end
                a = memoryview(a)
                alen = len(a)
                ai = 0
            if not blen - bi:
                b = next(chunks2, end)
                if b is end:
                    return not alen - ai and next(chunks1, end) is end
                b = memoryview(b)
                blen = len(b)
                bi = 0
            slicelen = min(alen - ai, blen - bi)
            if a[ai:ai + slicelen] != b[bi:bi + slicelen]:
                return False
            ai += slicelen
            bi += slicelen

    @staticmethod
    def build_matcher(excludes, paths):
        matcher = PatternMatcher()
        if excludes:
            matcher.add(excludes, False)
        include_patterns = []
        if paths:
            include_patterns.extend(parse_pattern(i, PathPrefixPattern) for i in paths)
            matcher.add(include_patterns, True)
        matcher.fallback = not include_patterns
        return matcher, include_patterns

    def do_serve(self, args):
        """Start in server mode. This command is usually not used manually.
        """
        return RepositoryServer(restrict_to_paths=args.restrict_to_paths).serve()

    def do_init(self, args):
        """Initialize an empty repository"""
        logger.info('Initializing repository at "%s"' % args.location.canonical_path())
        repository = self.open_repository(args, create=True, exclusive=True)
        key = key_creator(repository, args)
        manifest = Manifest(key, repository)
        manifest.key = key
        manifest.write()
        repository.commit()
        with Cache(repository, key, manifest, warn_if_unencrypted=False):
            pass
        return self.exit_code

    def do_check(self, args):
        """Check repository consistency"""
        repository = self.open_repository(args, exclusive=args.repair)
        if args.repair:
            msg = ("'check --repair' is an experimental feature that might result in data loss." +
                   "\n" +
                   "Type 'YES' if you understand this and want to continue: ")
            if not yes(msg, false_msg="Aborting.", truish=('YES', ),
                       env_var_override='BORG_CHECK_I_KNOW_WHAT_I_AM_DOING'):
                return EXIT_ERROR
        if not args.archives_only:
            if not repository.check(repair=args.repair, save_space=args.save_space):
                return EXIT_WARNING
        if not args.repo_only and not ArchiveChecker().check(
                repository, repair=args.repair, archive=args.location.archive,
                last=args.last, prefix=args.prefix, save_space=args.save_space):
            return EXIT_WARNING
        return EXIT_SUCCESS

    def do_change_passphrase(self, args):
        """Change repository key file passphrase"""
        repository = self.open_repository(args)
        manifest, key = Manifest.load(repository)
        key.change_passphrase()
        return EXIT_SUCCESS

    def do_migrate_to_repokey(self, args):
        """Migrate passphrase -> repokey"""
        repository = self.open_repository(args)
        manifest_data = repository.get(Manifest.MANIFEST_ID)
        key_old = PassphraseKey.detect(repository, manifest_data)
        key_new = RepoKey(repository)
        key_new.target = repository
        key_new.repository_id = repository.id
        key_new.enc_key = key_old.enc_key
        key_new.enc_hmac_key = key_old.enc_hmac_key
        key_new.id_key = key_old.id_key
        key_new.chunk_seed = key_old.chunk_seed
        key_new.change_passphrase()  # option to change key protection passphrase, save
        return EXIT_SUCCESS

    def do_create(self, args):
        """Create new archive"""
        matcher = PatternMatcher(fallback=True)
        if args.excludes:
            matcher.add(args.excludes, False)

        def create_inner(archive, cache):
            # Add cache dir to inode_skip list
            skip_inodes = set()
            try:
                st = os.stat(get_cache_dir())
                skip_inodes.add((st.st_ino, st.st_dev))
            except OSError:
                pass
            # Add local repository dir to inode_skip list
            if not args.location.host:
                try:
                    st = os.stat(args.location.path)
                    skip_inodes.add((st.st_ino, st.st_dev))
                except OSError:
                    pass
            for path in args.paths:
                if path == '-':  # stdin
                    path = 'stdin'
                    if not dry_run:
                        try:
                            status = archive.process_stdin(path, cache)
                        except OSError as e:
                            status = 'E'
                            self.print_warning('%s: %s', path, e)
                    else:
                        status = '-'
                    self.print_file_status(status, path)
                    continue
                path = os.path.normpath(path)
                if args.one_file_system:
                    try:
                        restrict_dev = os.lstat(path).st_dev
                    except OSError as e:
                        self.print_warning('%s: %s', path, e)
                        continue
                else:
                    restrict_dev = None
                self._process(archive, cache, matcher, args.exclude_caches, args.exclude_if_present,
                              args.keep_tag_files, skip_inodes, path, restrict_dev,
                              read_special=args.read_special, dry_run=dry_run)
            if not dry_run:
                archive.save(timestamp=args.timestamp)
                if args.progress:
                    archive.stats.show_progress(final=True)
                if args.stats:
                    archive.end = datetime.utcnow()
                    log_multi(DASHES,
                              str(archive),
                              DASHES,
                              str(archive.stats),
                              str(cache),
                              DASHES)

        self.output_filter = args.output_filter
        self.output_list = args.output_list
        self.ignore_inode = args.ignore_inode
        dry_run = args.dry_run
        t0 = datetime.utcnow()
        if not dry_run:
            repository = self.open_repository(args, exclusive=True)
            manifest, key = Manifest.load(repository)
            compr_args = dict(buffer=COMPR_BUFFER)
            compr_args.update(args.compression)
            key.compressor = Compressor(**compr_args)
            with Cache(repository, key, manifest, do_files=args.cache_files, lock_wait=self.lock_wait) as cache:
                archive = Archive(repository, key, manifest, args.location.archive, cache=cache,
                                  create=True, checkpoint_interval=args.checkpoint_interval,
                                  numeric_owner=args.numeric_owner, progress=args.progress,
                                  chunker_params=args.chunker_params, start=t0)
                create_inner(archive, cache)
        else:
            create_inner(None, None)
        return self.exit_code

    def _process(self, archive, cache, matcher, exclude_caches, exclude_if_present,
                 keep_tag_files, skip_inodes, path, restrict_dev,
                 read_special=False, dry_run=False):
        if not matcher.match(path):
            return

        try:
            st = os.lstat(path)
        except OSError as e:
            self.print_warning('%s: %s', path, e)
            return
        if (st.st_ino, st.st_dev) in skip_inodes:
            return
        # Entering a new filesystem?
        if restrict_dev and st.st_dev != restrict_dev:
            return
        status = None
        # Ignore if nodump flag is set
        if has_lchflags and (st.st_flags & stat.UF_NODUMP):
            return
        if stat.S_ISREG(st.st_mode) or read_special and not stat.S_ISDIR(st.st_mode):
            if not dry_run:
                try:
                    status = archive.process_file(path, st, cache, self.ignore_inode)
                except OSError as e:
                    status = 'E'
                    self.print_warning('%s: %s', path, e)
        elif stat.S_ISDIR(st.st_mode):
            tag_paths = dir_is_tagged(path, exclude_caches, exclude_if_present)
            if tag_paths:
                if keep_tag_files and not dry_run:
                    archive.process_dir(path, st)
                    for tag_path in tag_paths:
                        self._process(archive, cache, matcher, exclude_caches, exclude_if_present,
                                      keep_tag_files, skip_inodes, tag_path, restrict_dev,
                                      read_special=read_special, dry_run=dry_run)
                return
            if not dry_run:
                status = archive.process_dir(path, st)
            try:
                entries = os.listdir(path)
            except OSError as e:
                status = 'E'
                self.print_warning('%s: %s', path, e)
            else:
                for filename in sorted(entries):
                    entry_path = os.path.normpath(os.path.join(path, filename))
                    self._process(archive, cache, matcher, exclude_caches, exclude_if_present,
                                  keep_tag_files, skip_inodes, entry_path, restrict_dev,
                                  read_special=read_special, dry_run=dry_run)
        elif stat.S_ISLNK(st.st_mode):
            if not dry_run:
                status = archive.process_symlink(path, st)
        elif stat.S_ISFIFO(st.st_mode):
            if not dry_run:
                status = archive.process_fifo(path, st)
        elif stat.S_ISCHR(st.st_mode) or stat.S_ISBLK(st.st_mode):
            if not dry_run:
                status = archive.process_dev(path, st)
        elif stat.S_ISSOCK(st.st_mode):
            # Ignore unix sockets
            return
        elif stat.S_ISDOOR(st.st_mode):
            # Ignore Solaris doors
            return
        elif stat.S_ISPORT(st.st_mode):
            # Ignore Solaris event ports
            return
        else:
            self.print_warning('Unknown file type: %s', path)
            return
        # Status output
        if status is None:
            if not dry_run:
                status = '?'  # need to add a status code somewhere
            else:
                status = '-'  # dry run, item was not backed up
        self.print_file_status(status, path)

    def do_extract(self, args):
        """Extract archive contents"""
        # be restrictive when restoring files, restore permissions later
        if sys.getfilesystemencoding() == 'ascii':
            logger.warning('Warning: File system encoding is "ascii", extracting non-ascii filenames will not be supported.')
            if sys.platform.startswith(('linux', 'freebsd', 'netbsd', 'openbsd', 'darwin', )):
                logger.warning('Hint: You likely need to fix your locale setup. E.g. install locales and use: LANG=en_US.UTF-8')
        repository = self.open_repository(args)
        manifest, key = Manifest.load(repository)
        archive = Archive(repository, key, manifest, args.location.archive,
                          numeric_owner=args.numeric_owner)

        matcher, include_patterns = self.build_matcher(args.excludes, args.paths)

        output_list = args.output_list
        dry_run = args.dry_run
        stdout = args.stdout
        sparse = args.sparse
        strip_components = args.strip_components
        dirs = []
        partial_extract = not matcher.empty() or strip_components
        hardlink_masters = {} if partial_extract else None

        def item_is_hardlink_master(item):
            return (partial_extract and stat.S_ISREG(item[b'mode']) and
                    item.get(b'hardlink_master', True) and b'source' not in item)

        for item in archive.iter_items(preload=True,
                filter=lambda item: item_is_hardlink_master(item) or matcher.match(item[b'path'])):
            orig_path = item[b'path']
            if item_is_hardlink_master(item):
                hardlink_masters[orig_path] = (item.get(b'chunks'), item.get(b'source'))
            if not matcher.match(item[b'path']):
                continue
            if strip_components:
                item[b'path'] = os.sep.join(orig_path.split(os.sep)[strip_components:])
                if not item[b'path']:
                    continue
            if not args.dry_run:
                while dirs and not item[b'path'].startswith(dirs[-1][b'path']):
                    archive.extract_item(dirs.pop(-1), stdout=stdout)
            if output_list:
                logger.info(remove_surrogates(orig_path))
            try:
                if dry_run:
                    archive.extract_item(item, dry_run=True)
                else:
                    if stat.S_ISDIR(item[b'mode']):
                        dirs.append(item)
                        archive.extract_item(item, restore_attrs=False)
                    else:
                        archive.extract_item(item, stdout=stdout, sparse=sparse, hardlink_masters=hardlink_masters,
                                             original_path=orig_path)
            except OSError as e:
                self.print_warning('%s: %s', remove_surrogates(orig_path), e)

        if not args.dry_run:
            while dirs:
                archive.extract_item(dirs.pop(-1))
        for pattern in include_patterns:
            if pattern.match_count == 0:
                self.print_warning("Include pattern '%s' never matched.", pattern)
        return self.exit_code

    def do_diff(self, args):
        """Diff contents of two archives"""
        def format_bytes(count):
            if count is None:
                return "<deleted>"
            return format_file_size(count)

        def fetch_and_compare_chunks(chunk_ids1, chunk_ids2, archive1, archive2):
            chunks1 = archive1.pipeline.fetch_many(chunk_ids1)
            chunks2 = archive2.pipeline.fetch_many(chunk_ids2)
            return self.compare_chunk_contents(chunks1, chunks2)

        def get_owner(item):
            if args.numeric_owner:
                return item[b'uid'], item[b'gid']
            else:
                return item[b'user'], item[b'group']

        def compare_items(path, item1, item2, deleted=False):
            """
            Compare two items with identical paths.
            :param deleted: Whether one of the items has been deleted
            """
            if not deleted:
                if item1[b'mode'] != item2[b'mode']:
                    print(remove_surrogates(path), 'different mode')
                    print('\t', args.location.archive, stat.filemode(item1[b'mode']))
                    print('\t', args.archive2, stat.filemode(item2[b'mode']))

                user1, group1 = get_owner(item1)
                user2, group2 = get_owner(item2)
                if user1 != user2 or group1 != group2:
                    print(remove_surrogates(path), 'different owner')
                    print('\t', args.location.archive, 'user=%s, group=%s' % (user1, group1))
                    print('\t', args.archive2, 'user=%s, group=%s' % (user2, group2))

                if not stat.S_ISREG(item1[b'mode']):
                    return
            if b'chunks' not in item1 or b'chunks' not in item2:
                # At least one of the items is a link
                if item1.get(b'source') != item2.get(b'source'):
                    print(remove_surrogates(path), 'different link')
                    print('\t', args.location.archive, item1.get(b'source', '<regular file>'))
                    print('\t', args.archive2, item2.get(b'source', '<regular file>'))
                return
            if deleted or not can_compare_chunk_ids or item1[b'chunks'] != item2[b'chunks']:
                # Contents are different
                chunk_ids1 = [c[0] for c in item1[b'chunks']]
                chunk_ids2 = [c[0] for c in item2[b'chunks']]
                chunk_id_set1 = set(chunk_ids1)
                chunk_id_set2 = set(chunk_ids2)
                total1 = None if item1.get(b'deleted') else sum(c[1] for c in item1[b'chunks'])
                total2 = None if item2.get(b'deleted') else sum(c[1] for c in item2[b'chunks'])
                if (not can_compare_chunk_ids and total1 == total2 and not deleted and
                        fetch_and_compare_chunks(chunk_ids1, chunk_ids2, archive1, archive2)):
                    return
                added = sum(c[1] for c in (chunk_id_set2 - chunk_id_set1))
                removed = sum(c[1] for c in (chunk_id_set1 - chunk_id_set2))
                print(remove_surrogates(path), 'different contents')
                print('\t +%s, -%s, %s, %s' % (format_bytes(added), format_bytes(removed),
                                               format_bytes(total1), format_bytes(total2)))

        def compare_archives(archive1, archive2, matcher):
            orphans_archive1 = {}
            orphans_archive2 = {}
            for item1, item2 in zip_longest(
                    archive1.iter_items(lambda item: matcher.match(item[b'path'])),
                    archive2.iter_items(lambda item: matcher.match(item[b'path'])),
            ):
                if item1 and item2 and item1[b'path'] == item2[b'path']:
                    compare_items(item1[b'path'], item1, item2)
                    continue
                if item1:
                    matching_orphan = orphans_archive2.pop(item1[b'path'], None)
                    if matching_orphan:
                        compare_items(item1[b'path'], item1, matching_orphan)
                    else:
                        orphans_archive1[item1[b'path']] = item1
                if item2:
                    matching_orphan = orphans_archive1.pop(item2[b'path'], None)
                    if matching_orphan:
                        compare_items(item2[b'path'], matching_orphan, item2)
                    else:
                        orphans_archive2[item2[b'path']] = item2
            # At this point orphans_* contain items that had no matching partner in the other archive
            for added in orphans_archive2.values():
                compare_items(added[b'path'], {
                    b'deleted': True,
                    b'chunks': [],
                }, added, deleted=True)
            for deleted in orphans_archive1.values():
                compare_items(deleted[b'path'], deleted, {
                    b'deleted': True,
                    b'chunks': [],
                }, deleted=True)

        repository = self.open_repository(args)
        manifest, key = Manifest.load(repository)
        archive1 = Archive(repository, key, manifest, args.location.archive)
        archive2 = Archive(repository, key, manifest, args.archive2)

        can_compare_chunk_ids = archive1.metadata.get(b'chunker_params', False) == archive2.metadata.get(
            b'chunker_params', True) or args.same_chunker_params
        if not can_compare_chunk_ids:
            self.print_warning('--chunker-params might be different between archives, diff will be slow.\n'
                               'If you know for certain that they are the same, pass --same-chunker-params '
                               'to override this check.')

        matcher, include_patterns = self.build_matcher(args.excludes, args.paths)

        compare_archives(archive1, archive2, matcher)

        for pattern in include_patterns:
            if pattern.match_count == 0:
                self.print_warning("Include pattern '%s' never matched.", pattern)
        return self.exit_code

    def do_rename(self, args):
        """Rename an existing archive"""
        repository = self.open_repository(args, exclusive=True)
        manifest, key = Manifest.load(repository)
        with Cache(repository, key, manifest, lock_wait=self.lock_wait) as cache:
            archive = Archive(repository, key, manifest, args.location.archive, cache=cache)
            archive.rename(args.name)
            manifest.write()
            repository.commit()
            cache.commit()
        return self.exit_code

    def do_delete(self, args):
        """Delete an existing repository or archive"""
        repository = self.open_repository(args, exclusive=True)
        manifest, key = Manifest.load(repository)
        with Cache(repository, key, manifest, do_files=args.cache_files, lock_wait=self.lock_wait) as cache:
            if args.location.archive:
                archive = Archive(repository, key, manifest, args.location.archive, cache=cache)
                stats = Statistics()
                archive.delete(stats, progress=args.progress)
                manifest.write()
                repository.commit(save_space=args.save_space)
                cache.commit()
                logger.info("Archive deleted.")
                if args.stats:
                    log_multi(DASHES,
                              stats.summary.format(label='Deleted data:', stats=stats),
                              str(cache),
                              DASHES)
            else:
                if not args.cache_only:
                    msg = []
                    msg.append("You requested to completely DELETE the repository *including* all archives it contains:")
                    for archive_info in manifest.list_archive_infos(sort_by='ts'):
                        msg.append(format_archive(archive_info))
                    msg.append("Type 'YES' if you understand this and want to continue: ")
                    msg = '\n'.join(msg)
                    if not yes(msg, false_msg="Aborting.", truish=('YES', ),
                               env_var_override='BORG_DELETE_I_KNOW_WHAT_I_AM_DOING'):
                        self.exit_code = EXIT_ERROR
                        return self.exit_code
                    repository.destroy()
                    logger.info("Repository deleted.")
                cache.destroy()
                logger.info("Cache deleted.")
        return self.exit_code

    def do_mount(self, args):
        """Mount archive or an entire repository as a FUSE fileystem"""
        try:
            from .fuse import FuseOperations
        except ImportError as e:
            self.print_error('Loading fuse support failed [ImportError: %s]' % str(e))
            return self.exit_code

        if not os.path.isdir(args.mountpoint) or not os.access(args.mountpoint, os.R_OK | os.W_OK | os.X_OK):
            self.print_error('%s: Mountpoint must be a writable directory' % args.mountpoint)
            return self.exit_code

        repository = self.open_repository(args)
        try:
            with cache_if_remote(repository) as cached_repo:
                manifest, key = Manifest.load(repository)
                if args.location.archive:
                    archive = Archive(repository, key, manifest, args.location.archive)
                else:
                    archive = None
                operations = FuseOperations(key, repository, manifest, archive, cached_repo)
                logger.info("Mounting filesystem")
                try:
                    operations.mount(args.mountpoint, args.options, args.foreground)
                except RuntimeError:
                    # Relevant error message already printed to stderr by fuse
                    self.exit_code = EXIT_ERROR
        finally:
            repository.close()
        return self.exit_code

    def do_list(self, args):
        """List archive or repository contents"""
        repository = self.open_repository(args)
        manifest, key = Manifest.load(repository)
        if args.location.archive:
            matcher, _ = self.build_matcher(args.excludes, args.paths)

            with Cache(repository, key, manifest, lock_wait=self.lock_wait) as cache:
                archive = Archive(repository, key, manifest, args.location.archive, cache=cache)

                if args.format:
                    format = args.format
                elif args.short:
                    format = "{path}{NL}"
                else:
                    format = "{mode} {user:6} {group:6} {size:8} {isomtime} {path}{extra}{NL}"
                formatter = ItemFormatter(archive, format)

                if not hasattr(sys.stdout, 'buffer'):
                    # This is a shim for supporting unit tests replacing sys.stdout with e.g. StringIO,
                    # which doesn't have an underlying buffer (= lower file object).
                    def write(bytestring):
                        sys.stdout.write(bytestring.decode('utf-8', errors='replace'))
                else:
                    write = sys.stdout.buffer.write
                for item in archive.iter_items(lambda item: matcher.match(item[b'path'])):
                    write(formatter.format_item(item).encode('utf-8', errors='surrogateescape'))
            repository.close()
        else:
            for archive_info in manifest.list_archive_infos(sort_by='ts'):
                if args.prefix and not archive_info.name.startswith(args.prefix):
                    continue
                if args.short:
                    print(archive_info.name)
                else:
                    print(format_archive(archive_info))
        return self.exit_code

    def do_info(self, args):
        """Show archive details such as disk space used"""
        repository = self.open_repository(args)
        manifest, key = Manifest.load(repository)
        with Cache(repository, key, manifest, do_files=args.cache_files, lock_wait=self.lock_wait) as cache:
            archive = Archive(repository, key, manifest, args.location.archive, cache=cache)
            stats = archive.calc_stats(cache)
            print('Name:', archive.name)
            print('Fingerprint: %s' % hexlify(archive.id).decode('ascii'))
            print('Hostname:', archive.metadata[b'hostname'])
            print('Username:', archive.metadata[b'username'])
            print('Time (start): %s' % format_time(to_localtime(archive.ts)))
            print('Time (end):   %s' % format_time(to_localtime(archive.ts_end)))
            print('Command line:', remove_surrogates(' '.join(archive.metadata[b'cmdline'])))
            print('Number of files: %d' % stats.nfiles)
            print()
            print(str(stats))
            print(str(cache))
        return self.exit_code

    def do_prune(self, args):
        """Prune repository archives according to specified rules"""
        repository = self.open_repository(args, exclusive=True)
        manifest, key = Manifest.load(repository)
        archives = manifest.list_archive_infos(sort_by='ts', reverse=True)  # just a ArchiveInfo list
        if args.hourly + args.daily + args.weekly + args.monthly + args.yearly == 0 and args.within is None:
            self.print_error('At least one of the "keep-within", "keep-hourly", "keep-daily", "keep-weekly", '
                             '"keep-monthly" or "keep-yearly" settings must be specified')
            return self.exit_code
        if args.prefix:
            archives = [archive for archive in archives if archive.name.startswith(args.prefix)]
        keep = []
        if args.within:
            keep += prune_within(archives, args.within)
        if args.hourly:
            keep += prune_split(archives, '%Y-%m-%d %H', args.hourly, keep)
        if args.daily:
            keep += prune_split(archives, '%Y-%m-%d', args.daily, keep)
        if args.weekly:
            keep += prune_split(archives, '%G-%V', args.weekly, keep)
        if args.monthly:
            keep += prune_split(archives, '%Y-%m', args.monthly, keep)
        if args.yearly:
            keep += prune_split(archives, '%Y', args.yearly, keep)

        keep.sort(key=attrgetter('ts'), reverse=True)
        to_delete = [a for a in archives if a not in keep]
        stats = Statistics()
        with Cache(repository, key, manifest, do_files=args.cache_files, lock_wait=self.lock_wait) as cache:
            for archive in keep:
                if args.output_list:
                    logger.info('Keeping archive: %s' % format_archive(archive))
            for archive in to_delete:
                if args.dry_run:
                    if args.output_list:
                        logger.info('Would prune:     %s' % format_archive(archive))
                else:
                    if args.output_list:
                        logger.info('Pruning archive: %s' % format_archive(archive))
                    Archive(repository, key, manifest, archive.name, cache).delete(stats)
            if to_delete and not args.dry_run:
                manifest.write()
                repository.commit(save_space=args.save_space)
                cache.commit()
            if args.stats:
                log_multi(DASHES,
                          stats.summary.format(label='Deleted data:', stats=stats),
                          str(cache),
                          DASHES)
        return self.exit_code

    def do_upgrade(self, args):
        """upgrade a repository from a previous version"""
        # mainly for upgrades from Attic repositories,
        # but also supports borg 0.xx -> 1.0 upgrade.

        repo = AtticRepositoryUpgrader(args.location.path, create=False)
        try:
            repo.upgrade(args.dry_run, inplace=args.inplace, progress=args.progress)
        except NotImplementedError as e:
            print("warning: %s" % e)
        repo = BorgRepositoryUpgrader(args.location.path, create=False)
        try:
            repo.upgrade(args.dry_run, inplace=args.inplace, progress=args.progress)
        except NotImplementedError as e:
            print("warning: %s" % e)
        return self.exit_code

    def do_debug_dump_archive_items(self, args):
        """dump (decrypted, decompressed) archive items metadata (not: data)"""
        repository = self.open_repository(args)
        manifest, key = Manifest.load(repository)
        archive = Archive(repository, key, manifest, args.location.archive)
        for i, item_id in enumerate(archive.metadata[b'items']):
            data = key.decrypt(item_id, repository.get(item_id))
            filename = '%06d_%s.items' % (i, hexlify(item_id).decode('ascii'))
            print('Dumping', filename)
            with open(filename, 'wb') as fd:
                fd.write(data)
        print('Done.')
        return EXIT_SUCCESS

    def do_debug_get_obj(self, args):
        """get object contents from the repository and write it into file"""
        repository = self.open_repository(args)
        manifest, key = Manifest.load(repository)
        hex_id = args.id
        try:
            id = unhexlify(hex_id)
        except ValueError:
            print("object id %s is invalid." % hex_id)
        else:
            try:
                data = repository.get(id)
            except repository.ObjectNotFound:
                print("object %s not found." % hex_id)
            else:
                with open(args.path, "wb") as f:
                    f.write(data)
                print("object %s fetched." % hex_id)
        return EXIT_SUCCESS

    def do_debug_put_obj(self, args):
        """put file(s) contents into the repository"""
        repository = self.open_repository(args)
        manifest, key = Manifest.load(repository)
        for path in args.paths:
            with open(path, "rb") as f:
                data = f.read()
            h = hashlib.sha256(data)  # XXX hardcoded
            repository.put(h.digest(), data)
            print("object %s put." % h.hexdigest())
        repository.commit()
        return EXIT_SUCCESS

    def do_debug_delete_obj(self, args):
        """delete the objects with the given IDs from the repo"""
        repository = self.open_repository(args)
        manifest, key = Manifest.load(repository)
        modified = False
        for hex_id in args.ids:
            try:
                id = unhexlify(hex_id)
            except ValueError:
                print("object id %s is invalid." % hex_id)
            else:
                try:
                    repository.delete(id)
                    modified = True
                    print("object %s deleted." % hex_id)
                except repository.ObjectNotFound:
                    print("object %s not found." % hex_id)
        if modified:
            repository.commit()
        print('Done.')
        return EXIT_SUCCESS

    def do_break_lock(self, args):
        """Break the repository lock (e.g. in case it was left by a dead borg."""
        repository = self.open_repository(args, lock=False)
        try:
            repository.break_lock()
            Cache.break_lock(repository)
        finally:
            repository.close()
        return self.exit_code

    helptext = {}
    helptext['patterns'] = textwrap.dedent('''
        Exclusion patterns support four separate styles, fnmatch, shell, regular
        expressions and path prefixes. If followed by a colon (':') the first two
        characters of a pattern are used as a style selector. Explicit style
        selection is necessary when a non-default style is desired or when the
        desired pattern starts with two alphanumeric characters followed by a colon
        (i.e. `aa:something/*`).

        `Fnmatch <https://docs.python.org/3/library/fnmatch.html>`_, selector `fm:`

            These patterns use a variant of shell pattern syntax, with '*' matching
            any number of characters, '?' matching any single character, '[...]'
            matching any single character specified, including ranges, and '[!...]'
            matching any character not specified. For the purpose of these patterns,
            the path separator ('\\' for Windows and '/' on other systems) is not
            treated specially. Wrap meta-characters in brackets for a literal match
            (i.e. `[?]` to match the literal character `?`). For a path to match
            a pattern, it must completely match from start to end, or must match from
            the start to just before a path separator. Except for the root path,
            paths will never end in the path separator when matching is attempted.
            Thus, if a given pattern ends in a path separator, a '*' is appended
            before matching is attempted.

        Shell-style patterns, selector `sh:`

            Like fnmatch patterns these are similar to shell patterns. The difference
            is that the pattern may include `**/` for matching zero or more directory
            levels, `*` for matching zero or more arbitrary characters with the
            exception of any path separator.

        Regular expressions, selector `re:`

            Regular expressions similar to those found in Perl are supported. Unlike
            shell patterns regular expressions are not required to match the complete
            path and any substring match is sufficient. It is strongly recommended to
            anchor patterns to the start ('^'), to the end ('$') or both. Path
            separators ('\\' for Windows and '/' on other systems) in paths are
            always normalized to a forward slash ('/') before applying a pattern. The
            regular expression syntax is described in the `Python documentation for
            the re module <https://docs.python.org/3/library/re.html>`_.

        Prefix path, selector `pp:`

            This pattern style is useful to match whole sub-directories. The pattern
            `pp:/data/bar` matches `/data/bar` and everything therein.

        Exclusions can be passed via the command line option `--exclude`. When used
        from within a shell the patterns should be quoted to protect them from
        expansion.

        The `--exclude-from` option permits loading exclusion patterns from a text
        file with one pattern per line. Lines empty or starting with the number sign
        ('#') after removing whitespace on both ends are ignored. The optional style
        selector prefix is also supported for patterns loaded from a file. Due to
        whitespace removal paths with whitespace at the beginning or end can only be
        excluded using regular expressions.

        Examples:

        # Exclude '/home/user/file.o' but not '/home/user/file.odt':
        $ borg create -e '*.o' backup /

        # Exclude '/home/user/junk' and '/home/user/subdir/junk' but
        # not '/home/user/importantjunk' or '/etc/junk':
        $ borg create -e '/home/*/junk' backup /

        # Exclude the contents of '/home/user/cache' but not the directory itself:
        $ borg create -e /home/user/cache/ backup /

        # The file '/home/user/cache/important' is *not* backed up:
        $ borg create -e /home/user/cache/ backup / /home/user/cache/important

        # The contents of directories in '/home' are not backed up when their name
        # ends in '.tmp'
        $ borg create --exclude 're:^/home/[^/]+\.tmp/' backup /

        # Load exclusions from file
        $ cat >exclude.txt <<EOF
        # Comment line
        /home/*/junk
        *.tmp
        fm:aa:something/*
        re:^/home/[^/]\.tmp/
        sh:/home/*/.thumbnails
        EOF
        $ borg create --exclude-from exclude.txt backup /
        ''')

    def do_help(self, parser, commands, args):
        if not args.topic:
            parser.print_help()
        elif args.topic in self.helptext:
            print(self.helptext[args.topic])
        elif args.topic in commands:
            if args.epilog_only:
                print(commands[args.topic].epilog)
            elif args.usage_only:
                commands[args.topic].epilog = None
                commands[args.topic].print_help()
            else:
                commands[args.topic].print_help()
        else:
            parser.error('No help available on %s' % (args.topic,))
        return self.exit_code

    def preprocess_args(self, args):
        deprecations = [
            # ('--old', '--new', 'Warning: "--old" has been deprecated. Use "--new" instead.'),
            ('--list-format', '--format', 'Warning: "--list-format" has been deprecated. Use "--format" instead.'),
        ]
        for i, arg in enumerate(args[:]):
            for old_name, new_name, warning in deprecations:
                if arg.startswith(old_name):
                    args[i] = arg.replace(old_name, new_name)
                    self.print_warning(warning)
        return args

    def build_parser(self, args=None, prog=None):
        common_parser = argparse.ArgumentParser(add_help=False, prog=prog)
        common_parser.add_argument('-v', '--verbose', '--info', dest='log_level',
                                   action='store_const', const='info', default='warning',
                                   help='enable informative (verbose) output, work on log level INFO')
        common_parser.add_argument('--debug', dest='log_level',
                                   action='store_const', const='debug', default='warning',
                                   help='enable debug output, work on log level DEBUG')
        common_parser.add_argument('--lock-wait', dest='lock_wait', type=int, metavar='N', default=1,
                                   help='wait for the lock, but max. N seconds (default: %(default)d).')
        common_parser.add_argument('--show-version', dest='show_version', action='store_true', default=False,
                                   help='show/log the borg version')
        common_parser.add_argument('--show-rc', dest='show_rc', action='store_true', default=False,
                                   help='show/log the return code (rc)')
        common_parser.add_argument('--no-files-cache', dest='cache_files', action='store_false',
                                   help='do not load/update the file metadata cache used to detect unchanged files')
        common_parser.add_argument('--umask', dest='umask', type=lambda s: int(s, 8), default=UMASK_DEFAULT, metavar='M',
                                   help='set umask to M (local and remote, default: %(default)04o)')
        common_parser.add_argument('--remote-path', dest='remote_path', default='borg', metavar='PATH',
                                   help='set remote path to executable (default: "%(default)s")')

        parser = argparse.ArgumentParser(prog=prog, description='Borg - Deduplicated Backups')
        parser.add_argument('-V', '--version', action='version', version='%(prog)s ' + __version__,
                                   help='show version number and exit')
        subparsers = parser.add_subparsers(title='required arguments', metavar='<command>')

        serve_epilog = textwrap.dedent("""
        This command starts a repository server process. This command is usually not used manually.
        """)
        subparser = subparsers.add_parser('serve', parents=[common_parser],
                                          description=self.do_serve.__doc__, epilog=serve_epilog,
                                          formatter_class=argparse.RawDescriptionHelpFormatter,
                                          help='start repository server process')
        subparser.set_defaults(func=self.do_serve)
        subparser.add_argument('--restrict-to-path', dest='restrict_to_paths', action='append',
                               metavar='PATH', help='restrict repository access to PATH')
        init_epilog = textwrap.dedent("""
        This command initializes an empty repository. A repository is a filesystem
        directory containing the deduplicated data from zero or more archives.
        Encryption can be enabled at repository init time.
        """)
        subparser = subparsers.add_parser('init', parents=[common_parser],
                                          description=self.do_init.__doc__, epilog=init_epilog,
                                          formatter_class=argparse.RawDescriptionHelpFormatter,
                                          help='initialize empty repository')
        subparser.set_defaults(func=self.do_init)
        subparser.add_argument('location', metavar='REPOSITORY', nargs='?', default='',
                               type=location_validator(archive=False),
                               help='repository to create')
        subparser.add_argument('-e', '--encryption', dest='encryption',
                               choices=('none', 'keyfile', 'repokey'), default='repokey',
                               help='select encryption key mode (default: "%(default)s")')

        check_epilog = textwrap.dedent("""
        The check command verifies the consistency of a repository and the corresponding archives.

        First, the underlying repository data files are checked:

        - For all segments the segment magic (header) is checked
        - For all objects stored in the segments, all metadata (e.g. crc and size) and
          all data is read. The read data is checked by size and CRC. Bit rot and other
          types of accidental damage can be detected this way.
        - If we are in repair mode and a integrity error is detected for a segment,
          we try to recover as many objects from the segment as possible.
        - In repair mode, it makes sure that the index is consistent with the data
          stored in the segments.
        - If you use a remote repo server via ssh:, the repo check is executed on the
          repo server without causing significant network traffic.
        - The repository check can be skipped using the --archives-only option.

        Second, the consistency and correctness of the archive metadata is verified:

        - Is the repo manifest present? If not, it is rebuilt from archive metadata
          chunks (this requires reading and decrypting of all metadata and data).
        - Check if archive metadata chunk is present. if not, remove archive from
          manifest.
        - For all files (items) in the archive, for all chunks referenced by these
          files, check if chunk is present (if not and we are in repair mode, replace
          it with a same-size chunk of zeros). This requires reading of archive and
          file metadata, but not data.
        - If we are in repair mode and we checked all the archives: delete orphaned
          chunks from the repo.
        - if you use a remote repo server via ssh:, the archive check is executed on
          the client machine (because if encryption is enabled, the checks will require
          decryption and this is always done client-side, because key access will be
          required).
        - The archive checks can be time consuming, they can be skipped using the
          --repository-only option.
        """)
        subparser = subparsers.add_parser('check', parents=[common_parser],
                                          description=self.do_check.__doc__,
                                          epilog=check_epilog,
                                          formatter_class=argparse.RawDescriptionHelpFormatter,
                                          help='verify repository')
        subparser.set_defaults(func=self.do_check)
        subparser.add_argument('location', metavar='REPOSITORY_OR_ARCHIVE', nargs='?', default='',
                               type=location_validator(),
                               help='repository or archive to check consistency of')
        subparser.add_argument('--repository-only', dest='repo_only', action='store_true',
                               default=False,
                               help='only perform repository checks')
        subparser.add_argument('--archives-only', dest='archives_only', action='store_true',
                               default=False,
                               help='only perform archives checks')
        subparser.add_argument('--repair', dest='repair', action='store_true',
                               default=False,
                               help='attempt to repair any inconsistencies found')
        subparser.add_argument('--save-space', dest='save_space', action='store_true',
                               default=False,
                               help='work slower, but using less space')
        subparser.add_argument('--last', dest='last',
                               type=int, default=None, metavar='N',
                               help='only check last N archives (Default: all)')
        subparser.add_argument('-P', '--prefix', dest='prefix', type=str,
                               help='only consider archive names starting with this prefix')

        change_passphrase_epilog = textwrap.dedent("""
        The key files used for repository encryption are optionally passphrase
        protected. This command can be used to change this passphrase.
        """)
        subparser = subparsers.add_parser('change-passphrase', parents=[common_parser],
                                          description=self.do_change_passphrase.__doc__,
                                          epilog=change_passphrase_epilog,
                                          formatter_class=argparse.RawDescriptionHelpFormatter,
                                          help='change repository passphrase')
        subparser.set_defaults(func=self.do_change_passphrase)
        subparser.add_argument('location', metavar='REPOSITORY', nargs='?', default='',
                               type=location_validator(archive=False))

        migrate_to_repokey_epilog = textwrap.dedent("""
        This command migrates a repository from passphrase mode (not supported any
        more) to repokey mode.

        You will be first asked for the repository passphrase (to open it in passphrase
        mode). This is the same passphrase as you used to use for this repo before 1.0.

        It will then derive the different secrets from this passphrase.

        Then you will be asked for a new passphrase (twice, for safety). This
        passphrase will be used to protect the repokey (which contains these same
        secrets in encrypted form). You may use the same passphrase as you used to
        use, but you may also use a different one.

        After migrating to repokey mode, you can change the passphrase at any time.
        But please note: the secrets will always stay the same and they could always
        be derived from your (old) passphrase-mode passphrase.
        """)
        subparser = subparsers.add_parser('migrate-to-repokey', parents=[common_parser],
                                          description=self.do_migrate_to_repokey.__doc__,
                                          epilog=migrate_to_repokey_epilog,
                                          formatter_class=argparse.RawDescriptionHelpFormatter,
                                          help='migrate passphrase-mode repository to repokey')
        subparser.set_defaults(func=self.do_migrate_to_repokey)
        subparser.add_argument('location', metavar='REPOSITORY', nargs='?', default='',
                               type=location_validator(archive=False))

        create_epilog = textwrap.dedent("""
        This command creates a backup archive containing all files found while recursively
        traversing all paths specified. The archive will consume almost no disk space for
        files or parts of files that have already been stored in other archives.


        To speed up pulling backups over sshfs and similar network file systems which do
        not provide correct inode information the --ignore-inode flag can be used. This
        potentially decreases reliability of change detection, while avoiding always reading
        all files on these file systems.

        See the output of the "borg help patterns" command for more help on exclude patterns.
        """)

        subparser = subparsers.add_parser('create', parents=[common_parser],
                                          description=self.do_create.__doc__,
                                          epilog=create_epilog,
                                          formatter_class=argparse.RawDescriptionHelpFormatter,
                                          help='create backup')
        subparser.set_defaults(func=self.do_create)
        subparser.add_argument('-s', '--stats', dest='stats',
                               action='store_true', default=False,
                               help='print statistics for the created archive')
        subparser.add_argument('-p', '--progress', dest='progress',
                               action='store_true', default=False,
                               help="""show progress display while creating the archive, showing Original,
                               Compressed and Deduplicated sizes, followed by the Number of files seen
                               and the path being processed, default: %(default)s""")
        subparser.add_argument('--list', dest='output_list',
                               action='store_true', default=False,
                               help='output verbose list of items (files, dirs, ...)')
        subparser.add_argument('--filter', dest='output_filter', metavar='STATUSCHARS',
                               help='only display items with the given status characters')
        subparser.add_argument('-e', '--exclude', dest='excludes',
                               type=parse_pattern, action='append',
                               metavar="PATTERN", help='exclude paths matching PATTERN')
        subparser.add_argument('--exclude-from', dest='exclude_files',
                               type=argparse.FileType('r'), action='append',
                               metavar='EXCLUDEFILE', help='read exclude patterns from EXCLUDEFILE, one per line')
        subparser.add_argument('--exclude-caches', dest='exclude_caches',
                               action='store_true', default=False,
                               help='exclude directories that contain a CACHEDIR.TAG file (http://www.brynosaurus.com/cachedir/spec.html)')
        subparser.add_argument('--exclude-if-present', dest='exclude_if_present',
                               metavar='FILENAME', action='append', type=str,
                               help='exclude directories that contain the specified file')
        subparser.add_argument('--keep-tag-files', dest='keep_tag_files',
                               action='store_true', default=False,
                               help='keep tag files of excluded caches/directories')
        subparser.add_argument('-c', '--checkpoint-interval', dest='checkpoint_interval',
                               type=int, default=300, metavar='SECONDS',
                               help='write checkpoint every SECONDS seconds (Default: 300)')
        subparser.add_argument('-x', '--one-file-system', dest='one_file_system',
                               action='store_true', default=False,
                               help='stay in same file system, do not cross mount points')
        subparser.add_argument('--numeric-owner', dest='numeric_owner',
                               action='store_true', default=False,
                               help='only store numeric user and group identifiers')
        subparser.add_argument('--timestamp', dest='timestamp',
                               type=timestamp, default=None,
                               metavar='yyyy-mm-ddThh:mm:ss',
                               help='manually specify the archive creation date/time (UTC). '
                                    'alternatively, give a reference file/directory.')
        subparser.add_argument('--chunker-params', dest='chunker_params',
                               type=ChunkerParams, default=CHUNKER_PARAMS,
                               metavar='CHUNK_MIN_EXP,CHUNK_MAX_EXP,HASH_MASK_BITS,HASH_WINDOW_SIZE',
                               help='specify the chunker parameters. default: %d,%d,%d,%d' % CHUNKER_PARAMS)
        subparser.add_argument('--ignore-inode', dest='ignore_inode',
                               action='store_true', default=False,
                               help='ignore inode data in the file metadata cache used to detect unchanged files.')
        subparser.add_argument('-C', '--compression', dest='compression',
                               type=CompressionSpec, default=dict(name='none'), metavar='COMPRESSION',
                               help='select compression algorithm (and level): '
                                    'none == no compression (default), '
                                    'lz4 == lz4, '
                                    'zlib == zlib (default level 6), '
                                    'zlib,0 .. zlib,9 == zlib (with level 0..9), '
                                    'lzma == lzma (default level 6), '
                                    'lzma,0 .. lzma,9 == lzma (with level 0..9).')
        subparser.add_argument('--read-special', dest='read_special',
                               action='store_true', default=False,
                               help='open and read special files as if they were regular files')
        subparser.add_argument('-n', '--dry-run', dest='dry_run',
                               action='store_true', default=False,
                               help='do not create a backup archive')
        subparser.add_argument('location', metavar='ARCHIVE',
                               type=location_validator(archive=True),
                               help='name of archive to create (must be also a valid directory name)')
        subparser.add_argument('paths', metavar='PATH', nargs='+', type=str,
                               help='paths to archive')

        extract_epilog = textwrap.dedent("""
        This command extracts the contents of an archive. By default the entire
        archive is extracted but a subset of files and directories can be selected
        by passing a list of ``PATHs`` as arguments. The file selection can further
        be restricted by using the ``--exclude`` option.

        See the output of the "borg help patterns" command for more help on exclude patterns.
        """)
        subparser = subparsers.add_parser('extract', parents=[common_parser],
                                          description=self.do_extract.__doc__,
                                          epilog=extract_epilog,
                                          formatter_class=argparse.RawDescriptionHelpFormatter,
                                          help='extract archive contents')
        subparser.set_defaults(func=self.do_extract)
        subparser.add_argument('--list', dest='output_list',
                               action='store_true', default=False,
                               help='output verbose list of items (files, dirs, ...)')
        subparser.add_argument('-n', '--dry-run', dest='dry_run',
                               default=False, action='store_true',
                               help='do not actually change any files')
        subparser.add_argument('-e', '--exclude', dest='excludes',
                               type=parse_pattern, action='append',
                               metavar="PATTERN", help='exclude paths matching PATTERN')
        subparser.add_argument('--exclude-from', dest='exclude_files',
                               type=argparse.FileType('r'), action='append',
                               metavar='EXCLUDEFILE', help='read exclude patterns from EXCLUDEFILE, one per line')
        subparser.add_argument('--numeric-owner', dest='numeric_owner',
                               action='store_true', default=False,
                               help='only obey numeric user and group identifiers')
        subparser.add_argument('--strip-components', dest='strip_components',
                               type=int, default=0, metavar='NUMBER',
                               help='Remove the specified number of leading path elements. Pathnames with fewer elements will be silently skipped.')
        subparser.add_argument('--stdout', dest='stdout',
                               action='store_true', default=False,
                               help='write all extracted data to stdout')
        subparser.add_argument('--sparse', dest='sparse',
                               action='store_true', default=False,
                               help='create holes in output sparse file from all-zero chunks')
        subparser.add_argument('location', metavar='ARCHIVE',
                               type=location_validator(archive=True),
                               help='archive to extract')
        subparser.add_argument('paths', metavar='PATH', nargs='*', type=str,
                               help='paths to extract; patterns are supported')

        diff_epilog = textwrap.dedent("""
            This command finds differences in files (contents, user, group, mode) between archives.

            Both archives need to be in the same repository, and a repository location may only
            be specified for ARCHIVE1.

<<<<<<< HEAD
=======
            For archives created with Borg 1.1 or newer diff automatically detects whether
            the archives are created with the same chunker params. If so, only chunk IDs
            are compared, which is very fast.

            For archives prior to Borg 1.1 chunk contents are compared by default.
            If you did not create the archives with different chunker params,
            pass --same-chunker-params.
            Note that the chunker params changed from Borg 0.xx to 1.0.

>>>>>>> 2f7d8aaf
            See the output of the "borg help patterns" command for more help on exclude patterns.
            """)
        subparser = subparsers.add_parser('diff', parents=[common_parser],
                                          description=self.do_diff.__doc__,
                                          epilog=diff_epilog,
                                          formatter_class=argparse.RawDescriptionHelpFormatter,
                                          help='find differences in archive contents')
        subparser.set_defaults(func=self.do_diff)
        subparser.add_argument('-e', '--exclude', dest='excludes',
                               type=parse_pattern, action='append',
                               metavar="PATTERN", help='exclude paths matching PATTERN')
        subparser.add_argument('--exclude-from', dest='exclude_files',
                               type=argparse.FileType('r'), action='append',
                               metavar='EXCLUDEFILE', help='read exclude patterns from EXCLUDEFILE, one per line')
        subparser.add_argument('--numeric-owner', dest='numeric_owner',
                               action='store_true', default=False,
                               help='only consider numeric user and group identifiers')
        subparser.add_argument('--same-chunker-params', dest='same_chunker_params',
                               action='store_true', default=False,
                               help='Override check of chunker parameters.')
        subparser.add_argument('location', metavar='ARCHIVE1',
                               type=location_validator(archive=True),
                               help='archive')
        subparser.add_argument('archive2', metavar='ARCHIVE2',
                               type=archivename_validator(),
                               help='archive to compare with ARCHIVE1 (no repository location)')
        subparser.add_argument('paths', metavar='PATH', nargs='*', type=str,
                               help='paths to compare; patterns are supported')

        rename_epilog = textwrap.dedent("""
        This command renames an archive in the repository.
        """)
        subparser = subparsers.add_parser('rename', parents=[common_parser],
                                          description=self.do_rename.__doc__,
                                          epilog=rename_epilog,
                                          formatter_class=argparse.RawDescriptionHelpFormatter,
                                          help='rename archive')
        subparser.set_defaults(func=self.do_rename)
        subparser.add_argument('location', metavar='ARCHIVE',
                               type=location_validator(archive=True),
                               help='archive to rename')
        subparser.add_argument('name', metavar='NEWNAME',
                               type=archivename_validator(),
                               help='the new archive name to use')

        delete_epilog = textwrap.dedent("""
        This command deletes an archive from the repository or the complete repository.
        Disk space is reclaimed accordingly. If you delete the complete repository, the
        local cache for it (if any) is also deleted.
        """)
        subparser = subparsers.add_parser('delete', parents=[common_parser],
                                          description=self.do_delete.__doc__,
                                          epilog=delete_epilog,
                                          formatter_class=argparse.RawDescriptionHelpFormatter,
                                          help='delete archive')
        subparser.set_defaults(func=self.do_delete)
        subparser.add_argument('-p', '--progress', dest='progress',
                               action='store_true', default=False,
                               help="""show progress display while deleting a single archive""")
        subparser.add_argument('-s', '--stats', dest='stats',
                               action='store_true', default=False,
                               help='print statistics for the deleted archive')
        subparser.add_argument('-c', '--cache-only', dest='cache_only',
                               action='store_true', default=False,
                               help='delete only the local cache for the given repository')
        subparser.add_argument('--save-space', dest='save_space', action='store_true',
                               default=False,
                               help='work slower, but using less space')
        subparser.add_argument('location', metavar='TARGET', nargs='?', default='',
                               type=location_validator(),
                               help='archive or repository to delete')

        list_epilog = textwrap.dedent("""
        This command lists the contents of a repository or an archive.

        See the "borg help patterns" command for more help on exclude patterns.

<<<<<<< HEAD
        The following keys are available for --format:
=======
        The following keys are available for --format when listing files:
>>>>>>> 2f7d8aaf

        """) + ItemFormatter.keys_help()
        subparser = subparsers.add_parser('list', parents=[common_parser],
                                          description=self.do_list.__doc__,
                                          epilog=list_epilog,
                                          formatter_class=argparse.RawDescriptionHelpFormatter,
                                          help='list archive or repository contents')
        subparser.set_defaults(func=self.do_list)
        subparser.add_argument('--short', dest='short',
                               action='store_true', default=False,
                               help='only print file/directory names, nothing else')
        subparser.add_argument('--format', '--list-format', dest='format', type=str,
                               help="""specify format for file listing
                                (default: "{mode} {user:6} {group:6} {size:8d} {isomtime} {path}{extra}{NL}")""")
        subparser.add_argument('-P', '--prefix', dest='prefix', type=str,
                               help='only consider archive names starting with this prefix')
        subparser.add_argument('-e', '--exclude', dest='excludes',
                               type=parse_pattern, action='append',
                               metavar="PATTERN", help='exclude paths matching PATTERN')
        subparser.add_argument('--exclude-from', dest='exclude_files',
                               type=argparse.FileType('r'), action='append',
                               metavar='EXCLUDEFILE', help='read exclude patterns from EXCLUDEFILE, one per line')
        subparser.add_argument('location', metavar='REPOSITORY_OR_ARCHIVE', nargs='?', default='',
                               type=location_validator(),
                               help='repository/archive to list contents of')
        subparser.add_argument('paths', metavar='PATH', nargs='*', type=str,
<<<<<<< HEAD
                               help='paths to extract; patterns are supported')
=======
                               help='paths to list; patterns are supported')
>>>>>>> 2f7d8aaf

        mount_epilog = textwrap.dedent("""
        This command mounts an archive as a FUSE filesystem. This can be useful for
        browsing an archive or restoring individual files. Unless the ``--foreground``
        option is given the command will run in the background until the filesystem
        is ``umounted``.

        The command ``borgfs`` provides a wrapper for ``borg mount``. This can also be
        used in fstab entries:
        ``/path/to/repo /mnt/point fuse.borgfs defaults,noauto 0 0``

        To allow a regular user to use fstab entries, add the ``user`` option:
        ``/path/to/repo /mnt/point fuse.borgfs defaults,noauto,user 0 0``
        """)
        subparser = subparsers.add_parser('mount', parents=[common_parser],
                                          description=self.do_mount.__doc__,
                                          epilog=mount_epilog,
                                          formatter_class=argparse.RawDescriptionHelpFormatter,
                                          help='mount repository')
        subparser.set_defaults(func=self.do_mount)
        subparser.add_argument('location', metavar='REPOSITORY_OR_ARCHIVE', type=location_validator(),
                               help='repository/archive to mount')
        subparser.add_argument('mountpoint', metavar='MOUNTPOINT', type=str,
                               help='where to mount filesystem')
        subparser.add_argument('-f', '--foreground', dest='foreground',
                               action='store_true', default=False,
                               help='stay in foreground, do not daemonize')
        subparser.add_argument('-o', dest='options', type=str,
                               help='Extra mount options')

        info_epilog = textwrap.dedent("""
        This command displays some detailed information about the specified archive.
        """)
        subparser = subparsers.add_parser('info', parents=[common_parser],
                                          description=self.do_info.__doc__,
                                          epilog=info_epilog,
                                          formatter_class=argparse.RawDescriptionHelpFormatter,
                                          help='show archive information')
        subparser.set_defaults(func=self.do_info)
        subparser.add_argument('location', metavar='ARCHIVE',
                               type=location_validator(archive=True),
                               help='archive to display information about')

        break_lock_epilog = textwrap.dedent("""
        This command breaks the repository and cache locks.
        Please use carefully and only while no borg process (on any machine) is
        trying to access the Cache or the Repository.
        """)
        subparser = subparsers.add_parser('break-lock', parents=[common_parser],
                                          description=self.do_break_lock.__doc__,
                                          epilog=break_lock_epilog,
                                          formatter_class=argparse.RawDescriptionHelpFormatter,
                                          help='break repository and cache locks')
        subparser.set_defaults(func=self.do_break_lock)
        subparser.add_argument('location', metavar='REPOSITORY',
                               type=location_validator(archive=False),
                               help='repository for which to break the locks')

        prune_epilog = textwrap.dedent("""
        The prune command prunes a repository by deleting archives not matching
        any of the specified retention options. This command is normally used by
        automated backup scripts wanting to keep a certain number of historic backups.

        As an example, "-d 7" means to keep the latest backup on each day, up to 7
        most recent days with backups (days without backups do not count).
        The rules are applied from hourly to yearly, and backups selected by previous
        rules do not count towards those of later rules. The time that each backup
        completes is used for pruning purposes. Dates and times are interpreted in
        the local timezone, and weeks go from Monday to Sunday. Specifying a
        negative number of archives to keep means that there is no limit.

        The "--keep-within" option takes an argument of the form "<int><char>",
        where char is "H", "d", "w", "m", "y". For example, "--keep-within 2d" means
        to keep all archives that were created within the past 48 hours.
        "1m" is taken to mean "31d". The archives kept with this option do not
        count towards the totals specified by any other options.

        If a prefix is set with -P, then only archives that start with the prefix are
        considered for deletion and only those archives count towards the totals
        specified by the rules.
        Otherwise, *all* archives in the repository are candidates for deletion!
        """)
        subparser = subparsers.add_parser('prune', parents=[common_parser],
                                          description=self.do_prune.__doc__,
                                          epilog=prune_epilog,
                                          formatter_class=argparse.RawDescriptionHelpFormatter,
                                          help='prune archives')
        subparser.set_defaults(func=self.do_prune)
        subparser.add_argument('-n', '--dry-run', dest='dry_run',
                               default=False, action='store_true',
                               help='do not change repository')
        subparser.add_argument('-s', '--stats', dest='stats',
                               action='store_true', default=False,
                               help='print statistics for the deleted archive')
        subparser.add_argument('--list', dest='output_list',
                               action='store_true', default=False,
                               help='output verbose list of archives it keeps/prunes')
        subparser.add_argument('--keep-within', dest='within', type=str, metavar='WITHIN',
                               help='keep all archives within this time interval')
        subparser.add_argument('-H', '--keep-hourly', dest='hourly', type=int, default=0,
                               help='number of hourly archives to keep')
        subparser.add_argument('-d', '--keep-daily', dest='daily', type=int, default=0,
                               help='number of daily archives to keep')
        subparser.add_argument('-w', '--keep-weekly', dest='weekly', type=int, default=0,
                               help='number of weekly archives to keep')
        subparser.add_argument('-m', '--keep-monthly', dest='monthly', type=int, default=0,
                               help='number of monthly archives to keep')
        subparser.add_argument('-y', '--keep-yearly', dest='yearly', type=int, default=0,
                               help='number of yearly archives to keep')
        subparser.add_argument('-P', '--prefix', dest='prefix', type=str,
                               help='only consider archive names starting with this prefix')
        subparser.add_argument('--save-space', dest='save_space', action='store_true',
                               default=False,
                               help='work slower, but using less space')
        subparser.add_argument('location', metavar='REPOSITORY', nargs='?', default='',
                               type=location_validator(archive=False),
                               help='repository to prune')

        upgrade_epilog = textwrap.dedent("""
        Upgrade an existing Borg repository.
        This currently supports converting an Attic repository to Borg and also
        helps with converting Borg 0.xx to 1.0.

        Currently, only LOCAL repositories can be upgraded (issue #465).

        It will change the magic strings in the repository's segments
        to match the new Borg magic strings. The keyfiles found in
        $ATTIC_KEYS_DIR or ~/.attic/keys/ will also be converted and
        copied to $BORG_KEYS_DIR or ~/.config/borg/keys.

        The cache files are converted, from $ATTIC_CACHE_DIR or
        ~/.cache/attic to $BORG_CACHE_DIR or ~/.cache/borg, but the
        cache layout between Borg and Attic changed, so it is possible
        the first backup after the conversion takes longer than expected
        due to the cache resync.

        Upgrade should be able to resume if interrupted, although it
        will still iterate over all segments. If you want to start
        from scratch, use `borg delete` over the copied repository to
        make sure the cache files are also removed:

            borg delete borg

        Unless ``--inplace`` is specified, the upgrade process first
        creates a backup copy of the repository, in
        REPOSITORY.upgrade-DATETIME, using hardlinks. This takes
        longer than in place upgrades, but is much safer and gives
        progress information (as opposed to ``cp -al``). Once you are
        satisfied with the conversion, you can safely destroy the
        backup copy.

        WARNING: Running the upgrade in place will make the current
        copy unusable with older version, with no way of going back
        to previous versions. This can PERMANENTLY DAMAGE YOUR
        REPOSITORY!  Attic CAN NOT READ BORG REPOSITORIES, as the
        magic strings have changed. You have been warned.""")
        subparser = subparsers.add_parser('upgrade', parents=[common_parser],
                                          description=self.do_upgrade.__doc__,
                                          epilog=upgrade_epilog,
                                          formatter_class=argparse.RawDescriptionHelpFormatter,
                                          help='upgrade repository format')
        subparser.set_defaults(func=self.do_upgrade)
        subparser.add_argument('-p', '--progress', dest='progress',
                               action='store_true', default=False,
                               help="""show progress display while upgrading the repository""")
        subparser.add_argument('-n', '--dry-run', dest='dry_run',
                               default=False, action='store_true',
                               help='do not change repository')
        subparser.add_argument('-i', '--inplace', dest='inplace',
                               default=False, action='store_true',
                               help="""rewrite repository in place, with no chance of going back to older
                               versions of the repository.""")
        subparser.add_argument('location', metavar='REPOSITORY', nargs='?', default='',
                               type=location_validator(archive=False),
                               help='path to the repository to be upgraded')

        subparser = subparsers.add_parser('help', parents=[common_parser],
                                          description='Extra help')
        subparser.add_argument('--epilog-only', dest='epilog_only',
                               action='store_true', default=False)
        subparser.add_argument('--usage-only', dest='usage_only',
                               action='store_true', default=False)
        subparser.set_defaults(func=functools.partial(self.do_help, parser, subparsers.choices))
        subparser.add_argument('topic', metavar='TOPIC', type=str, nargs='?',
                               help='additional help on TOPIC')

        debug_dump_archive_items_epilog = textwrap.dedent("""
        This command dumps raw (but decrypted and decompressed) archive items (only metadata) to files.
        """)
        subparser = subparsers.add_parser('debug-dump-archive-items', parents=[common_parser],
                                          description=self.do_debug_dump_archive_items.__doc__,
                                          epilog=debug_dump_archive_items_epilog,
                                          formatter_class=argparse.RawDescriptionHelpFormatter,
                                          help='dump archive items (metadata) (debug)')
        subparser.set_defaults(func=self.do_debug_dump_archive_items)
        subparser.add_argument('location', metavar='ARCHIVE',
                               type=location_validator(archive=True),
                               help='archive to dump')

        debug_get_obj_epilog = textwrap.dedent("""
        This command gets an object from the repository.
        """)
        subparser = subparsers.add_parser('debug-get-obj', parents=[common_parser],
                                          description=self.do_debug_get_obj.__doc__,
                                          epilog=debug_get_obj_epilog,
                                          formatter_class=argparse.RawDescriptionHelpFormatter,
                                          help='get object from repository (debug)')
        subparser.set_defaults(func=self.do_debug_get_obj)
        subparser.add_argument('location', metavar='REPOSITORY', nargs='?', default='',
                               type=location_validator(archive=False),
                               help='repository to use')
        subparser.add_argument('id', metavar='ID', type=str,
                               help='hex object ID to get from the repo')
        subparser.add_argument('path', metavar='PATH', type=str,
                               help='file to write object data into')

        debug_put_obj_epilog = textwrap.dedent("""
        This command puts objects into the repository.
        """)
        subparser = subparsers.add_parser('debug-put-obj', parents=[common_parser],
                                          description=self.do_debug_put_obj.__doc__,
                                          epilog=debug_put_obj_epilog,
                                          formatter_class=argparse.RawDescriptionHelpFormatter,
                                          help='put object to repository (debug)')
        subparser.set_defaults(func=self.do_debug_put_obj)
        subparser.add_argument('location', metavar='REPOSITORY', nargs='?', default='',
                               type=location_validator(archive=False),
                               help='repository to use')
        subparser.add_argument('paths', metavar='PATH', nargs='+', type=str,
                               help='file(s) to read and create object(s) from')

        debug_delete_obj_epilog = textwrap.dedent("""
        This command deletes objects from the repository.
        """)
        subparser = subparsers.add_parser('debug-delete-obj', parents=[common_parser],
                                          description=self.do_debug_delete_obj.__doc__,
                                          epilog=debug_delete_obj_epilog,
                                          formatter_class=argparse.RawDescriptionHelpFormatter,
                                          help='delete object from repository (debug)')
        subparser.set_defaults(func=self.do_debug_delete_obj)
        subparser.add_argument('location', metavar='REPOSITORY', nargs='?', default='',
                               type=location_validator(archive=False),
                               help='repository to use')
        subparser.add_argument('ids', metavar='IDs', nargs='+', type=str,
                               help='hex object ID(s) to delete from the repo')
        return parser

    def get_args(self, argv, cmd):
        """usually, just returns argv, except if we deal with a ssh forced command for borg serve."""
        result = self.parse_args(argv[1:])
        if cmd is not None and result.func == self.do_serve:
            forced_result = result
            argv = shlex.split(cmd)
            result = self.parse_args(argv[1:])
            if result.func != forced_result.func:
                # someone is trying to execute a different borg subcommand, don't do that!
                return forced_result
            # the only thing we take from the forced "borg serve" ssh command is --restrict-to-path
            result.restrict_to_paths = forced_result.restrict_to_paths
        return result

    def parse_args(self, args=None):
        # We can't use argparse for "serve" since we don't want it to show up in "Available commands"
        if args:
            args = self.preprocess_args(args)
        parser = self.build_parser(args)
        args = parser.parse_args(args or ['-h'])
        update_excludes(args)
        return args

    def run(self, args):
        os.umask(args.umask)  # early, before opening files
        self.lock_wait = args.lock_wait
        setup_logging(level=args.log_level, is_serve=args.func == self.do_serve)  # do not use loggers before this!
        if args.show_version:
            logger.info('borgbackup version %s' % __version__)
        check_extension_modules()
        if is_slow_msgpack():
            logger.warning("Using a pure-python msgpack! This will result in lower performance.")
        return args.func(args)


def sig_info_handler(signum, stack):  # pragma: no cover
    """search the stack for infos about the currently processed file and print them"""
    for frame in inspect.getouterframes(stack):
        func, loc = frame[3], frame[0].f_locals
        if func in ('process_file', '_process', ):  # create op
            path = loc['path']
            try:
                pos = loc['fd'].tell()
                total = loc['st'].st_size
            except Exception:
                pos, total = 0, 0
            logger.info("{0} {1}/{2}".format(path, format_file_size(pos), format_file_size(total)))
            break
        if func in ('extract_item', ):  # extract op
            path = loc['item'][b'path']
            try:
                pos = loc['fd'].tell()
            except Exception:
                pos = 0
            logger.info("{0} {1}/???".format(path, format_file_size(pos)))
            break


def setup_signal_handlers():  # pragma: no cover
    sigs = []
    if hasattr(signal, 'SIGUSR1'):
        sigs.append(signal.SIGUSR1)  # kill -USR1 pid
    if hasattr(signal, 'SIGINFO'):
        sigs.append(signal.SIGINFO)  # kill -INFO pid (or ctrl-t)
    for sig in sigs:
        signal.signal(sig, sig_info_handler)


def main():  # pragma: no cover
    # provide 'borg mount' behaviour when the main script/executable is named borgfs
    if os.path.basename(sys.argv[0]) == "borgfs":
        sys.argv.insert(1, "mount")

    # Make sure stdout and stderr have errors='replace') to avoid unicode
    # issues when print()-ing unicode file names
    sys.stdout = io.TextIOWrapper(sys.stdout.buffer, sys.stdout.encoding, 'replace', line_buffering=True)
    sys.stderr = io.TextIOWrapper(sys.stderr.buffer, sys.stderr.encoding, 'replace', line_buffering=True)
    setup_signal_handlers()
    archiver = Archiver()
    msg = None
    args = archiver.get_args(sys.argv, os.environ.get('SSH_ORIGINAL_COMMAND'))
    try:
        exit_code = archiver.run(args)
    except Error as e:
        msg = e.get_message()
        if e.traceback:
            msg += "\n%s\n%s" % (traceback.format_exc(), sysinfo())
        exit_code = e.exit_code
    except RemoteRepository.RPCError as e:
        msg = '%s\n%s' % (str(e), sysinfo())
        exit_code = EXIT_ERROR
    except Exception:
        msg = 'Local Exception.\n%s\n%s' % (traceback.format_exc(), sysinfo())
        exit_code = EXIT_ERROR
    except KeyboardInterrupt:
        msg = 'Keyboard interrupt.\n%s\n%s' % (traceback.format_exc(), sysinfo())
        exit_code = EXIT_ERROR
    if msg:
        logger.error(msg)
    if args.show_rc:
        exit_msg = 'terminating with %s status, rc %d'
        if exit_code == EXIT_SUCCESS:
            logger.info(exit_msg % ('success', exit_code))
        elif exit_code == EXIT_WARNING:
            logger.warning(exit_msg % ('warning', exit_code))
        elif exit_code == EXIT_ERROR:
            logger.error(exit_msg % ('error', exit_code))
        else:
            # if you see 666 in output, it usually means exit_code was None
            logger.error(exit_msg % ('abnormal', exit_code or 666))
    sys.exit(exit_code)


if __name__ == '__main__':
    main()<|MERGE_RESOLUTION|>--- conflicted
+++ resolved
@@ -1218,8 +1218,6 @@
             Both archives need to be in the same repository, and a repository location may only
             be specified for ARCHIVE1.
 
-<<<<<<< HEAD
-=======
             For archives created with Borg 1.1 or newer diff automatically detects whether
             the archives are created with the same chunker params. If so, only chunk IDs
             are compared, which is very fast.
@@ -1229,7 +1227,6 @@
             pass --same-chunker-params.
             Note that the chunker params changed from Borg 0.xx to 1.0.
 
->>>>>>> 2f7d8aaf
             See the output of the "borg help patterns" command for more help on exclude patterns.
             """)
         subparser = subparsers.add_parser('diff', parents=[common_parser],
@@ -1307,11 +1304,7 @@
 
         See the "borg help patterns" command for more help on exclude patterns.
 
-<<<<<<< HEAD
-        The following keys are available for --format:
-=======
         The following keys are available for --format when listing files:
->>>>>>> 2f7d8aaf
 
         """) + ItemFormatter.keys_help()
         subparser = subparsers.add_parser('list', parents=[common_parser],
@@ -1338,11 +1331,7 @@
                                type=location_validator(),
                                help='repository/archive to list contents of')
         subparser.add_argument('paths', metavar='PATH', nargs='*', type=str,
-<<<<<<< HEAD
-                               help='paths to extract; patterns are supported')
-=======
                                help='paths to list; patterns are supported')
->>>>>>> 2f7d8aaf
 
         mount_epilog = textwrap.dedent("""
         This command mounts an archive as a FUSE filesystem. This can be useful for
