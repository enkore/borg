.. IMPORTANT: this file is auto-generated from borg's built-in help, do not edit!

.. _borg_prune:

borg prune
----------
::

<<<<<<< HEAD
    borg prune <options> REPOSITORY

positional arguments
    REPOSITORY
        repository to prune

optional arguments
    ``-n``, ``--dry-run``
        | do not change repository
    ``-s``, ``--stats``
        | print statistics for the deleted archive
    ``--list``
        | output verbose list of archives it keeps/prunes
    ``--keep-within WITHIN``
        | keep all archives within this time interval
    ``-H``, ``--keep-hourly``
        | number of hourly archives to keep
    ``-d``, ``--keep-daily``
        | number of daily archives to keep
    ``-w``, ``--keep-weekly``
        | number of weekly archives to keep
    ``-m``, ``--keep-monthly``
        | number of monthly archives to keep
    ``-y``, ``--keep-yearly``
        | number of yearly archives to keep
    ``-P``, ``--prefix``
        | only consider archive names starting with this prefix
    ``--save-space``
        | work slower, but using less space

`Common options`_
    |

=======
    usage: borg prune [-h] [--critical] [--error] [--warning] [--info] [--debug]
                      [--lock-wait N] [--show-rc] [--no-files-cache] [--umask M]
                      [--remote-path PATH] [-n] [--force] [-s] [--list]
                      [--keep-within WITHIN] [-H HOURLY] [-d DAILY] [-w WEEKLY]
                      [-m MONTHLY] [-y YEARLY] [-P PREFIX] [--save-space]
                      [REPOSITORY]
    
    Prune repository archives according to specified rules
    
    positional arguments:
      REPOSITORY            repository to prune
    
    optional arguments:
      -h, --help            show this help message and exit
      --critical            work on log level CRITICAL
      --error               work on log level ERROR
      --warning             work on log level WARNING (default)
      --info, -v, --verbose
                            work on log level INFO
      --debug               work on log level DEBUG
      --lock-wait N         wait for the lock, but max. N seconds (default: 1).
      --show-rc             show/log the return code (rc)
      --no-files-cache      do not load/update the file metadata cache used to
                            detect unchanged files
      --umask M             set umask to M (local and remote, default: 0077)
      --remote-path PATH    set remote path to executable (default: "borg")
      -n, --dry-run         do not change repository
      --force               force pruning of corrupted archives
      -s, --stats           print statistics for the deleted archive
      --list                output verbose list of archives it keeps/prunes
      --keep-within WITHIN  keep all archives within this time interval
      -H HOURLY, --keep-hourly HOURLY
                            number of hourly archives to keep
      -d DAILY, --keep-daily DAILY
                            number of daily archives to keep
      -w WEEKLY, --keep-weekly WEEKLY
                            number of weekly archives to keep
      -m MONTHLY, --keep-monthly MONTHLY
                            number of monthly archives to keep
      -y YEARLY, --keep-yearly YEARLY
                            number of yearly archives to keep
      -P PREFIX, --prefix PREFIX
                            only consider archive names starting with this prefix
      --save-space          work slower, but using less space
    
>>>>>>> 8db670cf
Description
~~~~~~~~~~~

The prune command prunes a repository by deleting all archives not matching
any of the specified retention options. This command is normally used by
automated backup scripts wanting to keep a certain number of historic backups.

As an example, "-d 7" means to keep the latest backup on each day, up to 7
most recent days with backups (days without backups do not count).
The rules are applied from hourly to yearly, and backups selected by previous
rules do not count towards those of later rules. The time that each backup
starts is used for pruning purposes. Dates and times are interpreted in
the local timezone, and weeks go from Monday to Sunday. Specifying a
negative number of archives to keep means that there is no limit.

The "--keep-within" option takes an argument of the form "<int><char>",
where char is "H", "d", "w", "m", "y". For example, "--keep-within 2d" means
to keep all archives that were created within the past 48 hours.
"1m" is taken to mean "31d". The archives kept with this option do not
count towards the totals specified by any other options.

If a prefix is set with -P, then only archives that start with the prefix are
considered for deletion and only those archives count towards the totals
specified by the rules.
Otherwise, *all* archives in the repository are candidates for deletion!<|MERGE_RESOLUTION|>--- conflicted
+++ resolved
@@ -6,7 +6,6 @@
 ----------
 ::
 
-<<<<<<< HEAD
     borg prune <options> REPOSITORY
 
 positional arguments
@@ -16,12 +15,18 @@
 optional arguments
     ``-n``, ``--dry-run``
         | do not change repository
+    ``--force``
+        | force pruning of corrupted archives
     ``-s``, ``--stats``
         | print statistics for the deleted archive
     ``--list``
         | output verbose list of archives it keeps/prunes
     ``--keep-within WITHIN``
         | keep all archives within this time interval
+    ``--keep-last``, ``--keep-secondly``
+        | number of secondly archives to keep
+    ``--keep-minutely``
+        | number of minutely archives to keep
     ``-H``, ``--keep-hourly``
         | number of hourly archives to keep
     ``-d``, ``--keep-daily``
@@ -40,53 +45,6 @@
 `Common options`_
     |
 
-=======
-    usage: borg prune [-h] [--critical] [--error] [--warning] [--info] [--debug]
-                      [--lock-wait N] [--show-rc] [--no-files-cache] [--umask M]
-                      [--remote-path PATH] [-n] [--force] [-s] [--list]
-                      [--keep-within WITHIN] [-H HOURLY] [-d DAILY] [-w WEEKLY]
-                      [-m MONTHLY] [-y YEARLY] [-P PREFIX] [--save-space]
-                      [REPOSITORY]
-    
-    Prune repository archives according to specified rules
-    
-    positional arguments:
-      REPOSITORY            repository to prune
-    
-    optional arguments:
-      -h, --help            show this help message and exit
-      --critical            work on log level CRITICAL
-      --error               work on log level ERROR
-      --warning             work on log level WARNING (default)
-      --info, -v, --verbose
-                            work on log level INFO
-      --debug               work on log level DEBUG
-      --lock-wait N         wait for the lock, but max. N seconds (default: 1).
-      --show-rc             show/log the return code (rc)
-      --no-files-cache      do not load/update the file metadata cache used to
-                            detect unchanged files
-      --umask M             set umask to M (local and remote, default: 0077)
-      --remote-path PATH    set remote path to executable (default: "borg")
-      -n, --dry-run         do not change repository
-      --force               force pruning of corrupted archives
-      -s, --stats           print statistics for the deleted archive
-      --list                output verbose list of archives it keeps/prunes
-      --keep-within WITHIN  keep all archives within this time interval
-      -H HOURLY, --keep-hourly HOURLY
-                            number of hourly archives to keep
-      -d DAILY, --keep-daily DAILY
-                            number of daily archives to keep
-      -w WEEKLY, --keep-weekly WEEKLY
-                            number of weekly archives to keep
-      -m MONTHLY, --keep-monthly MONTHLY
-                            number of monthly archives to keep
-      -y YEARLY, --keep-yearly YEARLY
-                            number of yearly archives to keep
-      -P PREFIX, --prefix PREFIX
-                            only consider archive names starting with this prefix
-      --save-space          work slower, but using less space
-    
->>>>>>> 8db670cf
 Description
 ~~~~~~~~~~~
 
@@ -94,13 +52,19 @@
 any of the specified retention options. This command is normally used by
 automated backup scripts wanting to keep a certain number of historic backups.
 
-As an example, "-d 7" means to keep the latest backup on each day, up to 7
-most recent days with backups (days without backups do not count).
-The rules are applied from hourly to yearly, and backups selected by previous
-rules do not count towards those of later rules. The time that each backup
-starts is used for pruning purposes. Dates and times are interpreted in
-the local timezone, and weeks go from Monday to Sunday. Specifying a
-negative number of archives to keep means that there is no limit.
+Also, prune automatically removes checkpoint archives (incomplete archives left
+behind by interrupted backup runs) except if the checkpoint is the latest
+archive (and thus still needed). Checkpoint archives are not considered when
+comparing archive counts against the retention limits (--keep-*).
+
+If a prefix is set with -P, then only archives that start with the prefix are
+considered for deletion and only those archives count towards the totals
+specified by the rules.
+Otherwise, *all* archives in the repository are candidates for deletion!
+
+If you have multiple sequences of archives with different data sets (e.g.
+from different machines) in one shared repository, use one prune call per
+data set that matches only the respective archives using the -P option.
 
 The "--keep-within" option takes an argument of the form "<int><char>",
 where char is "H", "d", "w", "m", "y". For example, "--keep-within 2d" means
@@ -108,7 +72,15 @@
 "1m" is taken to mean "31d". The archives kept with this option do not
 count towards the totals specified by any other options.
 
-If a prefix is set with -P, then only archives that start with the prefix are
-considered for deletion and only those archives count towards the totals
-specified by the rules.
-Otherwise, *all* archives in the repository are candidates for deletion!+A good procedure is to thin out more and more the older your backups get.
+As an example, "--keep-daily 7" means to keep the latest backup on each day,
+up to 7 most recent days with backups (days without backups do not count).
+The rules are applied from secondly to yearly, and backups selected by previous
+rules do not count towards those of later rules. The time that each backup
+starts is used for pruning purposes. Dates and times are interpreted in
+the local timezone, and weeks go from Monday to Sunday. Specifying a
+negative number of archives to keep means that there is no limit.
+
+The "--keep-last N" option is doing the same as "--keep-secondly N" (and it will
+keep the last N archives under the assumption that you do not create more than one
+backup archive in the same second).